--- conflicted
+++ resolved
@@ -1,9 +1,9 @@
 import * as services from 'models/services/index';
 import { objectStoreForProtocol } from 'util/object-store';
 import { getRequestRoot, getRequestUrl } from 'util/url';
-import { ServiceResponse } from 'harmony/models/services/base-service';
 import { RequestHandler, Response } from 'express';
 import { ServiceError } from '../util/errors';
+import InvocationResult from '../models/services/invocation-result';
 import HarmonyRequest from '../models/harmony-request';
 
 import env = require('util/env');
@@ -18,7 +18,7 @@
  * @param {string} header The name of the header to set
  * @returns {void}
  */
-function copyHeader(serviceResult: ServiceResponse, res: Response, header: string): void {
+function copyHeader(serviceResult: InvocationResult, res: Response, header: string): void {
   res.set(header, serviceResult.headers[header.toLowerCase()]);
 }
 
@@ -36,17 +36,8 @@
  * @returns {void}
  * @throws {ServiceError} If the backend service returns an error
  */
-<<<<<<< HEAD
-async function translateServiceResult(
-  serviceResult: ServiceResponse,
-  user: string,
-  res: Response,
-): Promise<void> {
-  for (const k of Object.keys(serviceResult.headers)) {
-=======
-async function translateServiceResult(serviceResult, user, res) {
+async function translateServiceResult(serviceResult, user, res): Promise<void> {
   for (const k of Object.keys(serviceResult.headers || {})) {
->>>>>>> 6c4c085d
     if (k.toLowerCase().startsWith('harmony')) {
       copyHeader(serviceResult, res, k);
     }
