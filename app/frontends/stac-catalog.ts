--- conflicted
+++ resolved
@@ -1,10 +1,5 @@
-<<<<<<< HEAD
-import pick from 'lodash.pick';
+import { pick } from 'lodash';
 import { Job, JobLink } from 'models/job';
-=======
-import { pick } from 'lodash';
-import { Job } from 'models/job';
->>>>>>> 6c4c085d
 import { linksWithStacData } from 'util/stac';
 
 /**
