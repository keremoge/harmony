import * as cmr from 'util/cmr';
<<<<<<< HEAD
import { CmrError, RequestValidationError, ServerError } from 'util/errors';
import boxStringsToBox from 'util/bounding-box';
import { HarmonyGranule } from 'harmony/models/data-operation';
import { NextFunction } from 'express';
=======
import { CmrError, RequestValidationError, ServerError } from '../util/errors';
import { HarmonyGranule } from '../models/data-operation';
import HarmonyRequest from '../models/harmony-request';
import { computeMbr, Mbr } from '../util/spatial/mbr';
>>>>>>> 5d37e8b5

import env = require('util/env');

/**
 * Gets collection from request that matches the given id
 * @param req - The client request
 * @param collectionId - the CMR concept id of the collection to find
 * @returns the collection from the request that has the given id
 */
function getCollectionFromRequest(req: HarmonyRequest, collectionId: string): cmr.CmrCollection {
  return req.collections.find((collection) => collection.id === collectionId);
}

/**
 * Gets bbox
 * @param collection - a CMR collection record
 * @param granule  -  a CMR granule record associated with the `collection`
 * @returns bbox  - a bounding box in [W S E N] format
 */
function getBbox(collection: cmr.CmrCollection, granule: cmr.CmrGranule): Mbr {
  // use the given bounding box (if any), else try to use the given spatial geometry
  // to find a box; if there is none, use the spatial geometry from the collection; if
  // there is none default to a bounding box for the whole world
  return computeMbr(granule)
    || computeMbr(collection)
    || [-180, -90, 180, 90];
}

/**
 * Express.js middleware which extracts parameters from the Harmony operation
 * and performs a granule query on them, determining which files are applicable
 * to the given operation.
 *
 * @param {http.IncomingMessage} req The client request, containing an operation
 * @param {http.ServerResponse} res The client response
 * @param {Function} next The next function in the middleware chain
 * @returns {void}
 */
export default async function cmrGranuleLocator(req, res, next: NextFunction): Promise<void> {
  const { operation } = req;
  const { logger } = req.context;

  if (!operation) return next();

  let cmrResponse;

  const cmrQuery: cmr.CmrQuery = {};

  if (operation.temporal) {
    const { start, end } = operation.temporal;
    cmrQuery.temporal = `${start || ''},${end || ''}`;
  }
  if (operation.boundingRectangle) {
    cmrQuery.bounding_box = operation.boundingRectangle.join(',');
  }

  cmrQuery.concept_id = operation.granuleIds;

  operation.cmrHits = 0;
  try {
    const { sources } = operation;
    const queries = sources.map(async (source) => {
      logger.info(`Querying granules ${source.collection}, ${JSON.stringify(cmrQuery)}`);
      const startTime = new Date().getTime();

      if (operation.geojson) {
        cmrQuery.geojson = operation.geojson;
        cmrResponse = await cmr.queryGranulesForCollectionWithMultipartForm(
          source.collection,
          cmrQuery,
          req.accessToken,
          env.maxAsynchronousGranules,
        );
      } else {
        cmrResponse = await cmr.queryGranulesForCollection(
          source.collection,
          cmrQuery,
          req.accessToken,
          env.maxAsynchronousGranules,
        );
      }

      const { hits, granules: jsonGranules } = cmrResponse;

      operation.cmrHits += hits;
      const msTaken = new Date().getTime() - startTime;
      logger.info('Completed granule query', { durationMs: msTaken });
      logger.info(`Found ${hits} granules`);
      const granules = [];
      for (const granule of jsonGranules) {
        const link = granule.links.find((g) => g.rel.endsWith('/data#') && !g.inherited);
        if (link) {
          const collection = getCollectionFromRequest(req, source.collection);
          const box = getBbox(collection, granule);
          const gran: HarmonyGranule = {
            id: granule.id,
            name: granule.title,
            url: link.href,
            bbox: box,
            temporal: {
              start: granule.time_start,
              end: granule.time_end,
            },
          };
          granules.push(gran);
        }
      }
      if (granules.length === 0) {
        throw new RequestValidationError('No matching granules found.');
      }
      return Object.assign(source, { granules });
    });

    await Promise.all(queries);
  } catch (e) {
    if (e instanceof RequestValidationError || e instanceof CmrError) {
      // Avoid giving confusing errors about GeoJSON due to upstream converted files
      if (e.message.indexOf('GeoJSON') !== -1 && req.context.shapefile) {
        e.message = e.message.replace('GeoJSON', `GeoJSON (converted from the provided ${req.context.shapefile.typeName})`);
      }
      return next(e);
    }
    logger.error(e);
    next(new ServerError('Failed to query the CMR'));
  }
  return next();
}<|MERGE_RESOLUTION|>--- conflicted
+++ resolved
@@ -1,15 +1,9 @@
 import * as cmr from 'util/cmr';
-<<<<<<< HEAD
 import { CmrError, RequestValidationError, ServerError } from 'util/errors';
-import boxStringsToBox from 'util/bounding-box';
-import { HarmonyGranule } from 'harmony/models/data-operation';
 import { NextFunction } from 'express';
-=======
-import { CmrError, RequestValidationError, ServerError } from '../util/errors';
 import { HarmonyGranule } from '../models/data-operation';
 import HarmonyRequest from '../models/harmony-request';
 import { computeMbr, Mbr } from '../util/spatial/mbr';
->>>>>>> 5d37e8b5
 
 import env = require('util/env');
 
