--- conflicted
+++ resolved
@@ -1,8 +1,4 @@
-<<<<<<< HEAD
-const fields = ['id', 'logger', 'requestedMimeTypes', 'shapefile'];
-=======
-const fields = ['id', 'logger', 'requestedMimeTypes', 'frontend'];
->>>>>>> a92c610e
+const fields = ['id', 'logger', 'requestedMimeTypes', 'frontend', 'shapefile'];
 
 /**
  * Contains additional information about a request
@@ -90,7 +86,6 @@
   }
 
   /**
-<<<<<<< HEAD
    * Returns the shapefile
    *
    * @returns {object} The shapefile
@@ -109,7 +104,9 @@
    */
   set shapefile(shapefile) {
     this.model.shapefile = shapefile;
-=======
+  }
+
+  /*
    * Returns the frontend used to make the request
    *
    * @returns {String} The frontend used to make the request
@@ -128,7 +125,6 @@
    */
   set frontend(frontend) {
     this.model.frontend = frontend;
->>>>>>> a92c610e
   }
 }
 
