--- conflicted
+++ resolved
@@ -109,11 +109,7 @@
    * @memberof LocalDockerService
    * @returns {Promise<InvocationResult>}
    */
-<<<<<<< HEAD
-  _run(logger: Logger): void {
-=======
   async _run(logger): Promise<InvocationResult> {
->>>>>>> 6c4c085d
     // DELETE ME: Hacks for PO.DAAC having granule metadata with missing files.  They will fix.
     if (this.config.name === 'podaac-cloud/l2-subsetter-service') {
       this.operation.sources[0].granules = this.operation.sources[0].granules.slice(5);
