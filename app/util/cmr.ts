import FormData from 'form-data';
import fs from 'fs';
import { get } from 'lodash';
import fetch, { Response } from 'node-fetch';
import * as querystring from 'querystring';
import * as util from 'util';
import { CmrError } from './errors';
import { objectStoreForProtocol } from './object-store';

import env = require('./env');
import logger = require('./log');

const unlink = util.promisify(fs.unlink);

const clientIdHeader = {
  'Client-id': `${env.harmonyClientId}`,
};

// Exported to allow tests to override cmrApiConfig
export const cmrApiConfig = {
  baseURL: env.cmrUrl || 'https://cmr.uat.earthdata.nasa.gov',
  useToken: true,
};

const acceptJsonHeader = {
  Accept: 'application/json',
};

export interface CmrCollection {
  id: string;
  short_name: string;
  version_id: string;
  archive_center?: string;
  data_center?: string;
  boxes?: string[];
  time_start?: string;
  time_end?: string;
  associations?: {
    variables?: string[];
  };
  variables?: CmrVariable[];
}

export interface CmrGranule {
  id: string;
}

export interface CmrGranuleHits {
  hits: number;
  granules: CmrGranule[];
}


export interface CmrUmmVariable {
  meta: object; // Contains 'concept-id' which can't be declared
  umm: {
    Name: string;
    Characteristics?: {
      GroupPath?: string;
    };
  };
}

export interface CmrVariable {
  concept_id: string;
  name: string;
  long_name: string;
}

export interface CmrQuery
  extends NodeJS.Dict<string | string[] | number | number[] | boolean | boolean[] | null> {
  concept_id?: string | string[];
  page_size?: number;
}

export interface CmrResponse extends Response {
  data?: unknown;
}

export interface CmrVariablesResponse extends CmrResponse {
  data: {
    items: CmrVariable[];
  };
}

export interface CmrCollectionsResponse extends CmrResponse {
  data: {
    feed: {
      entry: CmrCollection[];
    };
  };
}

export interface CmrGranulesResponse extends CmrResponse {
  data: {
    feed: {
      entry: CmrGranule[];
    };
  };
}


/**
 * Create a token header for the given access token string
 *
 * @param {string} token The access token for the user
 * @returns {object} An object with an 'Echo-token' key and the token as the value,
 * or an empty object if the token is not set
 * @private
 */
function _makeTokenHeader(token: string): object {
  return cmrApiConfig.useToken && token ? {
    'Echo-token': `${token}:${process.env.OAUTH_CLIENT_ID}`,
  } : {};
}

/**
 * Handle any errors in the CMR response
 *
 * @param {Response} response The response from the CMR
 * @returns {void}
 * @throws {CmrError} if the CMR response indicates an error
 * @private
 */
function _handleCmrErrors(response: Response): void {
  const { status } = response;
  if (status >= 500) {
    logger.error(`CMR call failed with statue '${status}'`);
    throw new CmrError(503, 'Service unavailable');
  } else if (status >= 400) {
    // pass on errors from the CMR
    const message = get(response, ['data', 'errors', 0])
    || `'${response.statusText}'`;
    logger.error(`CMR returned status '${status}' with message '${message}'`);
    throw new CmrError(status, message);
  }
}

/**
 * Performs a CMR search at the given path with the given query string
 *
 * @param path - The absolute path on the CMR API to the resource being queried
 * @param query - The key/value pairs to send to the CMR query string
 * @param token - Access token for user request
 * @param extraHeaders - Additional headers to pass with the request
 * @returns The CMR query result
 */
export async function cmrSearchBase(
  path: string, query: CmrQuery, token: string, extraHeaders = {},
): Promise<CmrResponse> {
  // TODO fix any because of:
  // Argument of type 'CmrQuery' is not assignable to parameter of type 'ParsedUrlQueryInput'.
  // Index signature is missing in type 'CmrQuery'.
  const querystr = querystring.stringify(query);
  const headers = {
    ...clientIdHeader,
    ..._makeTokenHeader(token),
    ...acceptJsonHeader,
    ...extraHeaders,
  };
  const response: CmrResponse = await fetch(`${cmrApiConfig.baseURL}${path}?${querystr}`,
    {
      method: 'GET',
      headers,
    });
  response.data = await response.json();
  return response;
}

/**
 * Performs a CMR search at the given path with the given query string. This function wraps
 * `CmrSearchBase` to make it easier to test.
 *
 * @param {string} path The absolute path on the CMR API to the resource being queried
 * @param {object} query The key/value pairs to send to the CMR query string
 * @param {string} token Access token for user request
 * @returns {Promise<object>} The CMR query result
 * @throws {CmrError} If the CMR returns an error status
 * @private
 */
async function _cmrSearch(
  path: string, query: CmrQuery, token: string,
): Promise<CmrResponse> {
  const response = await cmrSearchBase(path, query, token);
  _handleCmrErrors(response);
  return response;
}

/**
 * Use `fetch` to POST multipart/form-data. This code has been pulled into a separate
 * function simply as a work-around to a bug in `node replay` that breaks shapefile
 * uploads to the CMR. By pulling it into a separate function we can stub it to have
 * the necessary response.
 *
 * @param {string} path The URL path
 * @param {*} formData A FormData object to be POST'd
 * @param {object} headers The headers to be sent with the POST
 * @returns {Response} A SuperAgent Response object
 */
export async function fetchPost(
  path: string, formData: FormData, headers: {[key: string]: string},
): Promise<CmrResponse> {
  const response: CmrResponse = await fetch(`${cmrApiConfig.baseURL}${path}`, {
    method: 'POST',
    body: formData,
    headers,
  });
  response.data = await response.json();
  return response;
}

/**
 * Process a GeoJSON entry by downloading the file from S3 and adding an entry for it in
 * a mulitpart/form-data object to be uploaded to the CMR.
 *
 * @param {string} geoJsonUrl The location of the shapefile
 * @param {Object} formData the Form data
 * @returns {Promise<string>} The a promise for a temporary filename containing the shapefile
 */
async function processGeoJson(geoJsonUrl: string, formData: FormData): Promise<string> {
  const tempFile = await objectStoreForProtocol(geoJsonUrl).downloadFile(geoJsonUrl);
  formData.append('shapefile', fs.createReadStream(tempFile), {
    contentType: 'application/geo+json',
  });
  return tempFile;
}

/**
 * Post a query to the CMR with the parameters in the given form
 *
 * @param {string} path The absolute path on the CMR API to the resource being queried
 * @param {object} form An object with keys and values representing the parameters for the query
 * @param {string} token Access token for the user
 * @returns {Promise<object>} The CMR query result
 */
export async function cmrPostSearchBase(
  path: string, form: object, token: string,
): Promise<CmrResponse> {
  const formData = new FormData();
  let shapefile = null;
  await Promise.all(Object.keys(form).map(async (key) => {
    const value = form[key];
    if (value) {
      if (key === 'geojson') {
        shapefile = await processGeoJson(value, formData);
      } else if (Array.isArray(value)) {
        value.forEach((v) => {
          formData.append(key, v);
        });
      } else {
        formData.append(key, value);
      }
    }
  }));
  const headers = {
    ...clientIdHeader,
    ..._makeTokenHeader(token),
    ...acceptJsonHeader,
    ...formData.getHeaders(),
  };

  try {
    return module.exports.fetchPost(path, formData, headers);
  } finally {
    if (shapefile) {
      unlink(shapefile);
    }
  }
}

/**
 * Post a query to the CMR with the parameters in the given form. This function wraps
 * `CmrPostSearchBase` to make it easier to test.
 *
 * @param {string} path The absolute path on the cmR API to the resource being queried
 * @param {object} form An object with keys and values representing the parameters for the query
 * @param {string} token Access token for the user
 * @returns {Promise<object>} The CMR query result
 * @throws {CmrError} If the CMR returns an error status
 * @private
 */
async function _cmrPostSearch(path: string, form: CmrQuery, token: string): Promise<CmrResponse> {
  const response = await module.exports.cmrPostSearchBase(path, form, token);
  _handleCmrErrors(response);

  return response;
}

/**
 * Performs a CMR variables.json search with the given query string
 *
 * @param {object} query The key/value pairs to search
 * @param {string} token Access token for user request
 * @returns {Promise<Array<CmrVariable>>} The variable search results
 * @private
 */
<<<<<<< HEAD
async function queryVariables(
  query: CmrQuery, token: string,
): Promise<Array<CmrVariable>> {
  const variablesResponse = await _cmrSearch('/search/variables.json', query, token) as CmrVariablesResponse;
=======
async function queryVariables(query, token) {
  const variablesResponse = await _cmrSearch('/search/variables.umm_json_v1_6', query, token);
>>>>>>> e76fc033
  return variablesResponse.data.items;
}

/**
 * Performs a CMR collections.json search with the given query string
 *
 * @param {object} query The key/value pairs to search
 * @param {string} token Access token for user request
 * @returns {Promise<Array<CmrCollection>>} The collection search results
 * @private
 */
async function queryCollections(
  query: CmrQuery, token: string,
): Promise<Array<CmrCollection>> {
  const collectionsResponse = await _cmrSearch('/search/collections.json', query, token) as CmrCollectionsResponse;
  return collectionsResponse.data.feed.entry;
}

/**
 * Performs a CMR granules.json search with the given query string
 *
 * @param {object} query The key/value pairs to search
 * @param {string} token Access token for user request
 * @returns {Promise<Array<CmrGranule>>} The granule search results
 * @private
 */
async function queryGranules(
  query: CmrQuery, token: string,
): Promise<CmrGranuleHits> {
  // TODO: Paging / hits
  const granulesResponse = await _cmrSearch('/search/granules.json', query, token) as CmrGranulesResponse;
  const cmrHits = parseInt(granulesResponse.headers.get('cmr-hits'), 10);
  return {
    hits: cmrHits,
    granules: granulesResponse.data.feed.entry,
  };
}

/**
 * Performs a CMR granules.json search with the given form data
 *
 * @param {object} form The key/value pairs to search including a `shapefile` parameter
 * pointing to a file on the file system
 * @param {string} token Access token for user request
 * @returns {Promise<Array<CmrGranule>>} The granule search results
 * @private
 */
async function queryGranuleUsingMultipartForm(
  form: CmrQuery, // could not figure out how to use FormData here because
  token: string,
): Promise<CmrGranuleHits> {
  // TODO: Paging / hits
  const granuleResponse = await _cmrPostSearch('/search/granules.json', form, token) as CmrGranulesResponse;
  const cmrHits = parseInt(granuleResponse.headers.get('cmr-hits'), 10);
  return {
    hits: cmrHits,
    granules: granuleResponse.data.feed.entry,
  };
}

/**
 * Queries and returns the CMR JSON collections corresponding to the given CMR Collection IDs
 *
 * @param {Array<string>} ids The collection IDs to find
 * @param {string} token Access token for user request
 * @returns {Promise<Array<CmrCollection>>} The collections with the given ids
 */
export function getCollectionsByIds(
  ids: Array<string>, token: string,
): Promise<Array<CmrCollection>> {
  return queryCollections({
    concept_id: ids,
    page_size: 2000,
  }, token);
}

/**
 * Queries and returns the CMR JSON variables corresponding to the given CMR Variable IDs
 *
 * @param {Array<string>} ids The variable IDs to find
 * @param {string} token Access token for user request
 * @returns {Promise<Array<CmrVariable>>} The variables with the given ids
 */
export function getVariablesByIds(ids: Array<string>, token: string): Promise<Array<CmrVariable>> {
  return queryVariables({
    concept_id: ids,
    page_size: 2000,
  }, token);
}

/**
 * Queries and returns the CMR JSON variables that are associated with the given CMR JSON collection
 *
 * @param {CmrCollection} collection The collection whose variables should be returned
 * @param {string} token Access token for user request
 * @returns {Promise<Array<CmrVariable>>} The variables associated with the input collection
 */
export async function getVariablesForCollection(
  collection: CmrCollection, token: string,
): Promise<Array<CmrVariable>> {
  const varIds = collection.associations && collection.associations.variables;
  if (varIds) {
    return getVariablesByIds(varIds, token);
  }
  return [];
}

/**
 * Queries and returns the CMR JSON granules for the given collection ID with the given query params
 *
 * @param {string} collectionId The ID of the collection whose granules should be searched
 * @param {object} query The CMR granule query parameters to pass
 * @param {string} token Access token for user request
 * @param {number} [limit=10] The maximum number of granules to return
 * @returns {Promise<Array<CmrGranule>>} The granules associated with the input collection
 */
export function queryGranulesForCollection(
  collectionId: string, query: CmrQuery, token: string, limit = 10,
): Promise<CmrGranuleHits> {
  const baseQuery = {
    collection_concept_id: collectionId,
    page_size: limit,
  };
  return queryGranules(Object.assign(baseQuery, query), token);
}

/**
 * Queries the CMR using a multipart/form-data POST for granules with the given collection ID
 * using the given form object
 *
 * @param {string} collectionId The ID of the collection whose granules should be searched
 * @param {object} form An object containing the parameters and values for the CMR query
 * @param {string} token Access token for user request
 * @param {number} [limit=10] The maximum number of granules to return
 * @returns  {Promise<Array<CmrGranule>>} The granules associated with the input collection
 */
export function queryGranulesForCollectionWithMultipartForm(
  collectionId: string, form: CmrQuery, token: string, limit = 10,
): Promise<CmrGranuleHits> {
  const baseQuery = {
    collection_concept_id: collectionId,
    page_size: limit,
  };

  return queryGranuleUsingMultipartForm({
    ...baseQuery,
    ...form,
  }, token);
}

/**
 * Returns true if the user belongs to the given group.  Returns false if the user does not
 * belong to the group or the token cannot be used to query the group.
 *
 * @param username - The EDL username to test for membership
 * @param groupId - The group concept ID to check for membership
 * @param token - Access token for the request
 * @returns true if the group can be queried and the user is a member of the group
 */
export async function belongsToGroup(
  username: string,
  groupId: string,
  token: string,
): Promise<boolean> {
  const path = `/access-control/groups/${groupId}/members`;
  const response = await cmrSearchBase(path, null, token, { 'X-Harmony-User': username });
  return response.status === 200 && (response.data as string[]).indexOf(username) !== -1;
}<|MERGE_RESOLUTION|>--- conflicted
+++ resolved
@@ -38,7 +38,7 @@
   associations?: {
     variables?: string[];
   };
-  variables?: CmrVariable[];
+  variables?: CmrUmmVariable[];
 }
 
 export interface CmrGranule {
@@ -52,9 +52,12 @@
 
 
 export interface CmrUmmVariable {
-  meta: object; // Contains 'concept-id' which can't be declared
+  meta: {
+    'concept-id': string;
+  };
   umm: {
     Name: string;
+    LongName?: string;
     Characteristics?: {
       GroupPath?: string;
     };
@@ -79,7 +82,7 @@
 
 export interface CmrVariablesResponse extends CmrResponse {
   data: {
-    items: CmrVariable[];
+    items: CmrUmmVariable[];
   };
 }
 
@@ -294,15 +297,10 @@
  * @returns {Promise<Array<CmrVariable>>} The variable search results
  * @private
  */
-<<<<<<< HEAD
 async function queryVariables(
   query: CmrQuery, token: string,
-): Promise<Array<CmrVariable>> {
-  const variablesResponse = await _cmrSearch('/search/variables.json', query, token) as CmrVariablesResponse;
-=======
-async function queryVariables(query, token) {
-  const variablesResponse = await _cmrSearch('/search/variables.umm_json_v1_6', query, token);
->>>>>>> e76fc033
+): Promise<Array<CmrUmmVariable>> {
+  const variablesResponse = await _cmrSearch('/search/variables.umm_json_v1_6', query, token) as CmrVariablesResponse;
   return variablesResponse.data.items;
 }
 
@@ -386,7 +384,10 @@
  * @param {string} token Access token for user request
  * @returns {Promise<Array<CmrVariable>>} The variables with the given ids
  */
-export function getVariablesByIds(ids: Array<string>, token: string): Promise<Array<CmrVariable>> {
+export function getVariablesByIds(
+  ids: Array<string>,
+  token: string,
+): Promise<Array<CmrUmmVariable>> {
   return queryVariables({
     concept_id: ids,
     page_size: 2000,
@@ -402,7 +403,7 @@
  */
 export async function getVariablesForCollection(
   collection: CmrCollection, token: string,
-): Promise<Array<CmrVariable>> {
+): Promise<Array<CmrUmmVariable>> {
   const varIds = collection.associations && collection.associations.variables;
   if (varIds) {
     return getVariablesByIds(varIds, token);
