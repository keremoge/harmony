import { camelCase } from 'change-case';
import * as dotenv from 'dotenv';
import * as winston from 'winston';

if (dotenv.config().error) {
  winston.warn('Did not read a .env file');
}

interface HarmonyEnv {
  logLevel: string;
  stagingBucket: string;
  maxSynchronousGranules: number;
  maxAsynchronousGranules: number;
  objectStoreType: string;
  awsDefaultRegion: string;
  sameRegionAccessRole: string;
  maxPostFields: number;
  maxPostFileSize: number;
  maxPostFileParts: number;
  nodeEnv: string;
  adminGroupId: string;
  harmonyClientId: string;
  isDevelopment: boolean;
  uploadBucket: string;
<<<<<<< HEAD
  cmrUrl: string;
=======
  cmrEndpoint: string;
  oauthHost: string;
>>>>>>> 352c334d
  useLocalstack: boolean;
}

const envVars: HarmonyEnv = {} as HarmonyEnv;

envVars.harmonyClientId = process.env.CLIENT_ID || 'harmony-unknown';
envVars.isDevelopment = process.env.NODE_ENV === 'development';
envVars.uploadBucket = process.env.UPLOAD_BUCKET || process.env.STAGING_BUCKET || 'localStagingBucket';


/**
 * Add a symbol to module.exports with an appropriate value. The exported symbol will be in
 * camel case, e.g., `maxPostFileSize`. This approach has the drawback that these
 * config variables don't show up in VS Code autocomplete, but the reduction in repeated
 * boilerplate code is probably worth it.
 *
 * @param {string} envName The environment variable corresponding to the config variable in
 *   CONSTANT_CASE form
 * @param {*} defaultValue The value to use if the environment variable is not set. Only strings
 *   and integers are supported
 * @returns {void}
 */
function makeConfigVar(envName: string, defaultValue?: string|number): void {
  const envValue = process.env[envName];
  let value;

  if (!envValue) {
    value = defaultValue;
  } else if (typeof defaultValue === 'number') {
    value = parseInt(envValue, 10);
  } else {
    value = envValue;
  }

  envVars[camelCase(envName)] = value;
}

// create exported config variables
[
  // ENV_VAR, DEFAULT_VALUE
  ['LOG_LEVEL', 'debug'],
  ['STAGING_BUCKET', 'localStagingBucket'],
  ['MAX_SYNCHRONOUS_GRANULES', 1],
  ['MAX_ASYNCHRONOUS_GRANULES', 20],
  ['.OBJECT_STORE_TYPE', 's3'],
  ['AWS_DEFAULT_REGION', 'us-west-2'],
  ['SAME_REGION_ACCESS_ROLE'],
  // shapefile upload related configs
  ['MAX_POST_FIELDS', 100],
  ['MAX_POST_FILE_SIZE', 2000000000],
  ['MAX_POST_FILE_PARTS', 100],
  ['NODE_ENV', 'development'],
  ['ADMIN_GROUP_ID', null],
  ['CMR_ENDPOINT', 'https://cmr.uat.earthdata.nasa.gov'],
  ['OAUTH_HOST', 'https://uat.urs.earthdata.nasa.gov'],
].forEach((value) => makeConfigVar.apply(this, value));

// special cases

envVars.harmonyClientId = process.env.CLIENT_ID || 'harmony-unknown';
envVars.isDevelopment = process.env.NODE_ENV === 'development';
envVars.uploadBucket = process.env.UPLOAD_BUCKET || process.env.STAGING_BUCKET || 'localStagingBucket';
envVars.useLocalstack = process.env.USE_LOCALSTACK === 'true';

export = envVars;<|MERGE_RESOLUTION|>--- conflicted
+++ resolved
@@ -22,12 +22,8 @@
   harmonyClientId: string;
   isDevelopment: boolean;
   uploadBucket: string;
-<<<<<<< HEAD
-  cmrUrl: string;
-=======
   cmrEndpoint: string;
   oauthHost: string;
->>>>>>> 352c334d
   useLocalstack: boolean;
 }
 
