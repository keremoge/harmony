# Order for each CMR endpoint in this file will reflect precedence of the service when
# multiple services handle a collection

# Default argo configuration
x-argo-config: &default-argo-config
  name: argo
  params: &default-argo-params
    argo_url: !Env ${ARGO_URL}
    namespace: argo
    env: &default-argo-env
      USE_LOCALSTACK: !Env ${USE_LOCALSTACK}
      AWS_DEFAULT_REGION: us-west-2
      STAGING_BUCKET: !Env ${STAGING_BUCKET}
      TEXT_LOGGER: !Env ${TEXT_LOGGER}
      BACKEND_HOST: !Env ${BACKEND_HOST}
<<<<<<< HEAD
      EDL_USERNAME: !Env ${EDL_USERNAME}
      EDL_PASSWORD: !Env ${EDL_PASSWORD}
=======
>>>>>>> b9affab9
      OAUTH_UID: !Env ${OAUTH_UID}
      OAUTH_PASSWORD: !Env ${OAUTH_PASSWORD}
      OAUTH_HOST: !Env ${OAUTH_HOST}
      OAUTH_CLIENT_ID: !Env ${OAUTH_CLIENT_ID}
      OAUTH_REDIRECT_URI: !Env ${OAUTH_REDIRECT_URI}
      FALLBACK_AUTHN_ENABLED: !Env ${FALLBACK_AUTHN_ENABLED}

https://cmr.earthdata.nasa.gov:
  - name: asfdataservices/gdal-subsetter
    data_operation_version: '0.9.0'
    type:
      <<: *default-argo-config
      params:
        <<: *default-argo-params
        template: asf-gdal-subsetter
        image: !Env ${ASF_GDAL_IMAGE}
        image_pull_policy: !Env ${ASF_GDAL_IMAGE_PULL_POLICY}
        parallelism: !Env ${ASF_GDAL_PARALLELISM}
        env:
          <<: *default-argo-env
          STAGING_PATH: public/asfdataservices/gdal-subsetter
    collections:
      - C1595422627-ASF
      - C1214354031-ASF
      - C1808440897-ASF
    capabilities:
      subsetting:
        bbox: true
        variable: true
        multiple_variable: true
      output_formats:
        - image/tiff
        - image/png
        - image/gif
      reprojection: true

  - name: harmony/gdal
    data_operation_version: '0.9.0'
    type:
      <<: *default-argo-config
      params:
        <<: *default-argo-params
        template: harmony-gdal
        image: !Env ${GDAL_IMAGE}
        image_pull_policy: !Env ${GDAL_IMAGE_PULL_POLICY}
        parallelism: !Env ${GDAL_PARALLELISM}
        env:
          <<: *default-argo-env
          STAGING_PATH: public/harmony/gdal
    collections:
      - C1756916832-XYZ_PROV
    capabilities:
      subsetting:
        bbox: true
        variable: true
        multiple_variable: true
      output_formats:
        - image/tiff
        - image/png
        - image/gif
      reprojection: true

  - name: podaac/l2-subsetter
    data_operation_version: '0.9.0'
    type:
      <<: *default-argo-config
      params:
        <<: *default-argo-params
        template: podaac-l2-subsetter
        image: !Env ${PODAAC_L2_SUBSETTER_IMAGE}
        image_pull_policy: !Env ${PODAAC_L2_SUBSETTER_IMAGE_PULL_POLICY}
        parallelism: !Env ${PODAAC_L2_SUBSETTER_PARALLELISM}
        env:
          <<: *default-argo-env
          STAGING_PATH: public/podaac/l2-subsetter
    collections:
      - C1940473819-POCLOUD
      - C1940475563-POCLOUD
      - C1940466008-POCLOUD
    capabilities:
      subsetting:
        bbox: true
        variable: true
      output_formats:
        - application/netcdf # Incorrect mime-type, remove when no longer needed
        - application/x-netcdf4

https://cmr.uat.earthdata.nasa.gov:

  - name: asfdataservices/gdal-subsetter
    data_operation_version: '0.9.0'
    type:
      <<: *default-argo-config
      params:
        <<: *default-argo-params
        template: asf-gdal-subsetter
        image: !Env ${ASF_GDAL_IMAGE}
        image_pull_policy: !Env ${ASF_GDAL_IMAGE_PULL_POLICY}
        parallelism: !Env ${ASF_GDAL_PARALLELISM}
        env:
          <<: *default-argo-env
          STAGING_PATH: public/asfdataservices/gdal-subsetter
    collections:
      - C1225776654-ASF
      - C1207038647-ASF
      - C1233629671-ASF
    capabilities:
      subsetting:
        bbox: true
        variable: true
        multiple_variable: true
      output_formats:
        - image/tiff
        - image/png
        - image/gif
      reprojection: true

  - name: harmony/gdal
    data_operation_version: '0.9.0'
    type:
      <<: *default-argo-config
      params:
        <<: *default-argo-params
        template: harmony-gdal
        image: !Env ${GDAL_IMAGE}
        image_pull_policy: 'Never'
        parallelism: !Env ${GDAL_PARALLELISM}
        env:
          <<: *default-argo-env
          STAGING_PATH: public/harmony/gdal
    collections:
      - C1233800302-EEDTEST
      - C1234088182-EEDTEST
    capabilities:
      subsetting:
        bbox: true
        variable: true
        multiple_variable: true
      output_formats:
        - image/tiff
        - image/png
        - image/gif
      reprojection: true

  - name: podaac/l2-subsetter
    data_operation_version: '0.9.0'
    type:
      <<: *default-argo-config
      params:
        <<: *default-argo-params
        template: podaac-l2-subsetter
        image: !Env ${PODAAC_L2_SUBSETTER_IMAGE}
        image_pull_policy: !Env ${PODAAC_L2_SUBSETTER_IMAGE_PULL_POLICY}
        parallelism: !Env ${PODAAC_L2_SUBSETTER_PARALLELISM}
        env:
          <<: *default-argo-env
          STAGING_PATH: public/podaac/l2-subsetter
    collections:
      - C1234208436-POCLOUD
      - C1234208437-POCLOUD
      - C1234208438-POCLOUD
      - C1234724470-POCLOUD
      - C1234724471-POCLOUD
      - C1234071416-POCLOUD
    capabilities:
      subsetting:
        bbox: true
        variable: true
      output_formats:
        - application/netcdf # Incorrect mime-type, remove when no longer needed
        - application/x-netcdf4

  - name: ds/swot-reproject
    data_operation_version: '0.9.0'
    batch_size: 1
    type:
      <<: *default-argo-config
      params:
        <<: *default-argo-params
        template: swot-reproject
        image: !Env ${SWOT_REPR_IMAGE}
        image_pull_policy: !Env ${SWOT_REPR_IMAGE_PULL_POLICY}
        parallelism: !Env ${SWOT_REPR_PARALLELISM}
        env:
          <<: *default-argo-env
          STAGING_PATH: public/sds/swot-reproject
    collections:
      - C1233860183-EEDTEST
      - C1233800302-EEDTEST
      - C1221286860-NSIDC_TS1
      - C1226288788-EDF_DEV07
      - C1233147317-EEDTEST
      - C1233147319-EEDTEST
      - C1234724470-POCLOUD
    capabilities:
      subsetting:
        bbox: false
        variable: false
      output_formats:
        - image/tiff
        - image/png
        - image/gif
        - application/netcdf # Incorrect mime-type, remove when no longer needed
        - application/x-netcdf4
      reprojection: true

  - name: sds/variable-subsetter
    data_operation_version: '0.9.0'
    type:
      <<: *default-argo-config
      params:
        <<: *default-argo-params
        template: var-subsetter
        image: !Env ${VAR_SUBSETTER_IMAGE}
        image_pull_policy: !Env ${VAR_SUBSETTER_IMAGE_PULL_POLICY}
        parallelism: !Env ${VAR_SUBSETTER_PARALLELISM}
        env:
          <<: *default-argo-env
          STAGING_PATH: public/sds/variable-subsetter
    data_url_pattern: 'opendap' # look for the string literal "opendap" in the data URL
    collections:
      - C1234714691-EEDTEST  # ATL03
      - C1234714698-EEDTEST  # ATL08
    capabilities:
      subsetting:
        variable: true
      output_formats:
        - application/netcdf # Incorrect mime-type, remove when no longer needed
        - application/x-netcdf4

  # This is an example service and backend from example/http-backend.js mounted by
  # the frontend callback server.
  # EOSS Example: curl -Lnbj 'http://localhost:3000/C1104-PVC_TS2/eoss/0.2.0/items/G1216319051-PVC_TS2'
  - name: harmony/example
    data_operation_version: '0.9.0'
    enabled: !Env ${EXAMPLE_SERVICES}
    type:
      name: http
      params:
        url: http://localhost:4000/example/harmony
    collections:
      # AMSR-E/Aqua L2B Global Swath Ocean Products derived from Wentz Algorithm V086
      # Good example, being in UAT, global, many public non-global granules,
      # and not yet on the services roadmap.
      - C1104-PVC_TS2
    capabilities:
      subsetting:
        variable: true
        bbox: true
      output_formats:
        - image/tiff
      reprojection: true

  # This is an example service and backend from example/http-backend.js mounted by
  # the frontend callback server.
  - name: harmony/chaining-example
    data_operation_version: '0.9.0'
    batch_size: 2000
    type:
      <<: *default-argo-config
      params:
        <<: *default-argo-params
        # Minimal parameters for current partial chaining implementation
        image: harmony/query-cmr:latest
        template_type: chaining
        env:
          <<: *default-argo-env
    collections:
      # AMSR-E/Aqua L2A Global Swath Spatially-Resampled Brightness Temperatures (Tb) V086
      # Good example, being in UAT, global, many public non-global granules,
      # and not yet on the services roadmap.
      - C1096-PVC_TS2
    capabilities:
      subsetting:
        variable: true
        bbox: true
      output_formats:
        - image/tiff
      reprojection: true

   # This is an example service using a result handler
  - name: harmony/result-handler-example
    data_operation_version: '0.9.0'
    batch_size: 2
    type:
      <<: *default-argo-config
      params:
        <<: *default-argo-params
        image: harmony/query-cmr:latest
        template: test-chain-with-result-handler
        image_pull_policy: !Env ${DEFAULT_IMAGE_PULL_POLICY}
        parallelism: !Env ${DEFAULT_PARALLELISM}
        env:
          <<: *default-argo-env
<<<<<<< HEAD
          STAGING_PATH: public/sds/swot-reproject
=======
          STAGING_PATH: public/harmony/result-handler-example
>>>>>>> b9affab9
    collections:
      # AMSR-E/Aqua L2A Global Swath Spatially-Resampled Brightness Temperatures (Tb) V086
      # Good example, being in UAT, global, many public non-global granules,
      # and not yet on the services roadmap.
      - C1096-PVC_TS2
    capabilities:
      subsetting:
        bbox: false
        variable: false
      output_formats:
        - image/tiff
        - image/png
        - image/gif
        - application/netcdf # Incorrect mime-type, remove when no longer needed
        - application/x-netcdf4
      reprojection: true

  # PO.DAAC Shapefiles
  - name: podaac/ps3
    data_operation_version: '0.9.0'
    type:
      <<: *default-argo-config
      params:
        <<: *default-argo-params
        template: podaac-ps3
        image: !Env ${PODAAC_PS3_IMAGE}
        image_pull_policy: !Env ${PODAAC_PS3_IMAGE_PULL_POLICY}
        parallelism: !Env ${PODAAC_PS3_PARALLELISM}
        env:
          <<: *default-argo-env
          STAGING_PATH: public/podaac/ps3
    collections:
      - C1234530532-EEDTEST
      - C1234530533-EEDTEST
    capabilities:
      subsetting:
        shape: true
        variable: false
      output_formats:
        - application/shapefile+zip

  # PO.DAAC NetCDF to COG
  - name: podaac/netcdf-converter
    data_operation_version: '0.9.0'
    type:
      <<: *default-argo-config
      params:
        <<: *default-argo-params
        template: podaac-netcdf-converter
        image: !Env ${PODAAC_NETCDF_CONVERTER_IMAGE}
        image_pull_policy: !Env ${PODAAC_NETCDF_CONVERTER_IMAGE_PULL_POLICY}
        parallelism: !Env ${PODAAC_NETCDF_CONVERTER_PARALLELISM}
        env:
          <<: *default-argo-env
          STAGING_PATH: public/podaac/netcdf-converter
    collections:
      - C1234410736-POCLOUD
    maximum_sync_granules: 0
    capabilities:
      subsetting:
        shape: false
        variable: false
      output_formats:
        - image/tiff

  - name: harmony/netcdf-to-zarr
    data_operation_version: '0.9.0'
    type:
      <<: *default-argo-config
      params:
        <<: *default-argo-params
        template: harmony-netcdf-to-zarr
        image: !Env ${NETCDF_TO_ZARR_IMAGE}
        image_pull_policy: !Env ${NETCDF_TO_ZARR_IMAGE_PULL_POLICY}
        parallelism: !Env ${NETCDF_TO_ZARR_PARALLELISM}
        env:
          <<: *default-argo-env
          STAGING_PATH: public/harmony/netcdf-to-zarr
    collections:
      - C1234088182-EEDTEST
      - C1233800302-EEDTEST
      - C1233860183-EEDTEST
      - C1234410736-POCLOUD
      - C1234082763-POCLOUD
      - C1234071416-POCLOUD
      - C1234208437-POCLOUD
      - C1234208436-POCLOUD
      - C1234208438-POCLOUD
      - C1234724470-POCLOUD
      - C1234724471-POCLOUD
    maximum_sync_granules: 0
    capabilities:
      subsetting:
        variable: false
      output_formats:
        - application/x-zarr<|MERGE_RESOLUTION|>--- conflicted
+++ resolved
@@ -13,11 +13,8 @@
       STAGING_BUCKET: !Env ${STAGING_BUCKET}
       TEXT_LOGGER: !Env ${TEXT_LOGGER}
       BACKEND_HOST: !Env ${BACKEND_HOST}
-<<<<<<< HEAD
       EDL_USERNAME: !Env ${EDL_USERNAME}
       EDL_PASSWORD: !Env ${EDL_PASSWORD}
-=======
->>>>>>> b9affab9
       OAUTH_UID: !Env ${OAUTH_UID}
       OAUTH_PASSWORD: !Env ${OAUTH_PASSWORD}
       OAUTH_HOST: !Env ${OAUTH_HOST}
@@ -143,7 +140,7 @@
         <<: *default-argo-params
         template: harmony-gdal
         image: !Env ${GDAL_IMAGE}
-        image_pull_policy: 'Never'
+        image_pull_policy: !Env ${GDAL_IMAGE_PULL_POLICY}
         parallelism: !Env ${GDAL_PARALLELISM}
         env:
           <<: *default-argo-env
@@ -312,11 +309,7 @@
         parallelism: !Env ${DEFAULT_PARALLELISM}
         env:
           <<: *default-argo-env
-<<<<<<< HEAD
-          STAGING_PATH: public/sds/swot-reproject
-=======
           STAGING_PATH: public/harmony/result-handler-example
->>>>>>> b9affab9
     collections:
       # AMSR-E/Aqua L2A Global Swath Spatially-Resampled Brightness Temperatures (Tb) V086
       # Good example, being in UAT, global, many public non-global granules,
