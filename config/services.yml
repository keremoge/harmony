# Order for each CMR endpoint in this file will reflect precedence of the service when
# multiple services handle a collection

<<<<<<< HEAD
- name: harmony/gdal
  data_operation_version: '0.8.0'
  type:
    name: docker
    params:
      image: !Env ${GDAL_IMAGE}
      env:
        USE_LOCALSTACK: !Env ${USE_LOCALSTACK}
        AWS_DEFAULT_REGION: us-west-2
        EDL_USERNAME: !Env ${EDL_USERNAME}
        EDL_PASSWORD: !Env ${EDL_PASSWORD}
        EDL_ENDPOINT: !Env ${EDL_ENDPOINT}
        STAGING_BUCKET: !Env ${STAGING_BUCKET}
        STAGING_PATH: public/harmony/gdal
        TEXT_LOGGER: !Env ${TEXT_LOGGER}
        BACKEND_HOST: !Env ${BACKEND_HOST}
  collections:
    - C1233800302-EEDTEST
    - C1225776654-ASF
  capabilities:
    subsetting:
      bbox: true
      variable: true
      multiple_variable: true
    output_formats:
      - image/tiff
      - image/png
      - image/gif
    projection_to_proj4: true

- name: harmony/gdal-queue
  data_operation_version: '0.8.0'
  type:
    name: queue
    params:
      queue_url: !Env ${BASE_QUEUE_URL}harmony-gdal-queue
  collections:
    - C1234088182-EEDTEST
  capabilities:
    subsetting:
      bbox: true
      variable: true
      multiple_variable: true
    output_formats:
      - image/tiff
      - image/png
      - image/gif
    projection_to_proj4: true

- name: sds/swot-reproject
  data_operation_version: '0.8.0'
  type:
    name: docker
    params:
      image: !Env ${SWOT_REPR_IMAGE}
      env:
        USE_LOCALSTACK: !Env ${USE_LOCALSTACK}
        AWS_DEFAULT_REGION: us-west-2
        EDL_USERNAME: !Env ${EDL_USERNAME}
        EDL_PASSWORD: !Env ${EDL_PASSWORD}
        EDL_ENDPOINT: !Env ${EDL_ENDPOINT}
        STAGING_BUCKET: !Env ${STAGING_BUCKET}
        STAGING_PATH: public/sds/swot-reproject
        TEXT_LOGGER: !Env ${TEXT_LOGGER}
        BACKEND_HOST: !Env ${BACKEND_HOST}
  collections:
    - C1221286860-NSIDC_TS1
    - C1226288788-EDF_DEV07
    - C1233147317-EEDTEST
    - C1233147319-EEDTEST
    - C1233860183-EEDTEST
    - C1234724470-POCLOUD
  capabilities:
    subsetting:
      bbox: false
      variable: false
    output_formats:
      - image/tiff
      - image/png
      - image/gif
      - application/netcdf
    projection_to_proj4: true
=======
https://cmr.earthdata.nasa.gov:
  - name: harmony/gdal
    data_operation_version: '0.8.0'
    type:
      name: docker
      params:
        image: !Env ${GDAL_IMAGE}
        env:
          USE_LOCALSTACK: !Env ${USE_LOCALSTACK}
          AWS_DEFAULT_REGION: us-west-2
          EDL_USERNAME: !Env ${EDL_USERNAME}
          EDL_PASSWORD: !Env ${EDL_PASSWORD}
          STAGING_BUCKET: !Env ${STAGING_BUCKET}
          STAGING_PATH: public/harmony/gdal
          TEXT_LOGGER: !Env ${TEXT_LOGGER}
          BACKEND_HOST: !Env ${BACKEND_HOST}
    collections:
      - C1756916832-XYZ_PROV
    capabilities:
      subsetting:
        bbox: true
        variable: true
        multiple_variable: true
      output_formats:
        - image/tiff
        - image/png
        - image/gif
      projection_to_proj4: true

https://cmr.uat.earthdata.nasa.gov:
  - name: harmony/gdal
    data_operation_version: '0.8.0'
    type:
      name: docker
      params:
        image: !Env ${GDAL_IMAGE}
        env:
          USE_LOCALSTACK: !Env ${USE_LOCALSTACK}
          AWS_DEFAULT_REGION: us-west-2
          EDL_USERNAME: !Env ${EDL_USERNAME}
          EDL_PASSWORD: !Env ${EDL_PASSWORD}
          STAGING_BUCKET: !Env ${STAGING_BUCKET}
          STAGING_PATH: public/harmony/gdal
          TEXT_LOGGER: !Env ${TEXT_LOGGER}
          BACKEND_HOST: !Env ${BACKEND_HOST}
    collections:
      - C1233800302-EEDTEST
      - C1234088182-EEDTEST
      - C1225776654-ASF
    capabilities:
      subsetting:
        bbox: true
        variable: true
        multiple_variable: true
      output_formats:
        - image/tiff
        - image/png
        - image/gif
      projection_to_proj4: true
>>>>>>> 352c334d

  - name: sds/swot-reproject
    data_operation_version: '0.8.0'
    type:
      name: docker
      params:
        image: !Env ${SWOT_REPR_IMAGE}
        env:
          USE_LOCALSTACK: !Env ${USE_LOCALSTACK}
          AWS_DEFAULT_REGION: us-west-2
          EDL_USERNAME: !Env ${EDL_USERNAME}
          EDL_PASSWORD: !Env ${EDL_PASSWORD}
          STAGING_BUCKET: !Env ${STAGING_BUCKET}
          STAGING_PATH: public/sds/swot-reproject
          TEXT_LOGGER: !Env ${TEXT_LOGGER}
          BACKEND_HOST: !Env ${BACKEND_HOST}
    collections:
      - C1221286860-NSIDC_TS1
      - C1226288788-EDF_DEV07
      - C1233147317-EEDTEST
      - C1233147319-EEDTEST
      - C1233860183-EEDTEST
      - C1234724470-POCLOUD
    capabilities:
      subsetting:
        bbox: false
        variable: false
      output_formats:
        - image/tiff
        - image/png
        - image/gif
        - application/netcdf
      projection_to_proj4: true

  # This is an example service and backend from example/http-backend.js mounted by
  # the frontend callback server.
  # EOSS Example: curl -Lnbj 'http://localhost:3000/C1104-PVC_TS2/eoss/0.2.0/items/G1216319051-PVC_TS2'
  - name: harmony/example
    data_operation_version: '0.8.0'
    enabled: !Env ${EXAMPLE_SERVICES}
    type:
      name: http
      # Uncomment the following line to make the example service only return synchronous
      # results in order to test our sync -> async conversion.
      #synchronous_only: true
      params:
        url: http://localhost:3000/example/harmony
    collections:
      # AMSR-E/Aqua L2B Global Swath Ocean Products derived from Wentz Algorithm V086
      # Good example, being in UAT, global, many public non-global granules,
      # and not yet on the services roadmap.
      - C1104-PVC_TS2
    capabilities:
      subsetting:
        variable: true
      output_formats:
        - image/tiff

  # L2SS subsetter
  - name: podaac/http-service
    data_operation_version: '0.8.0'
    type:
      name: http
      synchronous_only: true
      params:
        url: https://d241qn3lj7he8d.cloudfront.net/dataOperation
    collections:
      - C1234208437-POCLOUD
      - C1234208436-POCLOUD
      - C1234208438-POCLOUD
      - C1234724470-POCLOUD
      - C1234724471-POCLOUD
      - C1234071416-POCLOUD
    capabilities:
      subsetting:
        bbox: true
        variable: false
      output_formats:
        - application/netcdf

  # PO.DAAC Shapefiles
  - name: podaac-ps3/http-service
    data_operation_version: '0.8.0'
    type:
      name: http
      synchronous_only: true
      params:
        url: https://d241qn3lj7he8d.cloudfront.net/dataOperation
    collections:
      - C1234530532-EEDTEST
      - C1234530533-EEDTEST
    capabilities:
      subsetting:
        shape: true
        variable: false
      output_formats:
        - application/shapefile+zip

  - name: harmony/netcdf-to-zarr
    data_operation_version: '0.8.0'
    type:
      name: docker
      params:
        image: !Env ${NETCDF_TO_ZARR_IMAGE}
        env:
          USE_LOCALSTACK: !Env ${USE_LOCALSTACK}
          AWS_DEFAULT_REGION: us-west-2
          EDL_USERNAME: !Env ${EDL_USERNAME}
          EDL_PASSWORD: !Env ${EDL_PASSWORD}
          STAGING_BUCKET: !Env ${STAGING_BUCKET}
          STAGING_PATH: public/harmony/netcdf-to-zarr
          TEXT_LOGGER: !Env ${TEXT_LOGGER}
    collections:
      - C1233800302-EEDTEST
      - C1233860183-EEDTEST
      - C1234088182-EEDTEST
      - C1234410736-POCLOUD
      - C1234082763-POCLOUD
      - C1234071416-POCLOUD
      - C1234208437-POCLOUD
      - C1234208436-POCLOUD
      - C1234208438-POCLOUD
      - C1234724470-POCLOUD
      - C1234724471-POCLOUD
    maximum_sync_granules: 0
    capabilities:
      subsetting:
        variable: false
      output_formats:
        - application/x-zarr<|MERGE_RESOLUTION|>--- conflicted
+++ resolved
@@ -1,90 +1,6 @@
 # Order for each CMR endpoint in this file will reflect precedence of the service when
 # multiple services handle a collection
 
-<<<<<<< HEAD
-- name: harmony/gdal
-  data_operation_version: '0.8.0'
-  type:
-    name: docker
-    params:
-      image: !Env ${GDAL_IMAGE}
-      env:
-        USE_LOCALSTACK: !Env ${USE_LOCALSTACK}
-        AWS_DEFAULT_REGION: us-west-2
-        EDL_USERNAME: !Env ${EDL_USERNAME}
-        EDL_PASSWORD: !Env ${EDL_PASSWORD}
-        EDL_ENDPOINT: !Env ${EDL_ENDPOINT}
-        STAGING_BUCKET: !Env ${STAGING_BUCKET}
-        STAGING_PATH: public/harmony/gdal
-        TEXT_LOGGER: !Env ${TEXT_LOGGER}
-        BACKEND_HOST: !Env ${BACKEND_HOST}
-  collections:
-    - C1233800302-EEDTEST
-    - C1225776654-ASF
-  capabilities:
-    subsetting:
-      bbox: true
-      variable: true
-      multiple_variable: true
-    output_formats:
-      - image/tiff
-      - image/png
-      - image/gif
-    projection_to_proj4: true
-
-- name: harmony/gdal-queue
-  data_operation_version: '0.8.0'
-  type:
-    name: queue
-    params:
-      queue_url: !Env ${BASE_QUEUE_URL}harmony-gdal-queue
-  collections:
-    - C1234088182-EEDTEST
-  capabilities:
-    subsetting:
-      bbox: true
-      variable: true
-      multiple_variable: true
-    output_formats:
-      - image/tiff
-      - image/png
-      - image/gif
-    projection_to_proj4: true
-
-- name: sds/swot-reproject
-  data_operation_version: '0.8.0'
-  type:
-    name: docker
-    params:
-      image: !Env ${SWOT_REPR_IMAGE}
-      env:
-        USE_LOCALSTACK: !Env ${USE_LOCALSTACK}
-        AWS_DEFAULT_REGION: us-west-2
-        EDL_USERNAME: !Env ${EDL_USERNAME}
-        EDL_PASSWORD: !Env ${EDL_PASSWORD}
-        EDL_ENDPOINT: !Env ${EDL_ENDPOINT}
-        STAGING_BUCKET: !Env ${STAGING_BUCKET}
-        STAGING_PATH: public/sds/swot-reproject
-        TEXT_LOGGER: !Env ${TEXT_LOGGER}
-        BACKEND_HOST: !Env ${BACKEND_HOST}
-  collections:
-    - C1221286860-NSIDC_TS1
-    - C1226288788-EDF_DEV07
-    - C1233147317-EEDTEST
-    - C1233147319-EEDTEST
-    - C1233860183-EEDTEST
-    - C1234724470-POCLOUD
-  capabilities:
-    subsetting:
-      bbox: false
-      variable: false
-    output_formats:
-      - image/tiff
-      - image/png
-      - image/gif
-      - application/netcdf
-    projection_to_proj4: true
-=======
 https://cmr.earthdata.nasa.gov:
   - name: harmony/gdal
     data_operation_version: '0.8.0'
@@ -132,8 +48,26 @@
           BACKEND_HOST: !Env ${BACKEND_HOST}
     collections:
       - C1233800302-EEDTEST
+      - C1225776654-ASF
+    capabilities:
+      subsetting:
+        bbox: true
+        variable: true
+        multiple_variable: true
+      output_formats:
+        - image/tiff
+        - image/png
+        - image/gif
+      projection_to_proj4: true
+
+  - name: harmony/gdal-queue
+    data_operation_version: '0.8.0'
+    type:
+      name: queue
+      params:
+        queue_url: !Env ${BASE_QUEUE_URL}harmony-gdal-queue
+    collections:
       - C1234088182-EEDTEST
-      - C1225776654-ASF
     capabilities:
       subsetting:
         bbox: true
@@ -144,7 +78,6 @@
         - image/png
         - image/gif
       projection_to_proj4: true
->>>>>>> 352c334d
 
   - name: sds/swot-reproject
     data_operation_version: '0.8.0'
