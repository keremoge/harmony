# Order for each CMR endpoint in this file will reflect precedence of the service when
# multiple services handle a collection

# Default argo configuration
x-argo-config: &default-argo-config
  name: argo
  params: &default-argo-params
    argo_url: !Env ${ARGO_URL}
    namespace: argo
    env: &default-argo-env
      USE_LOCALSTACK: !Env ${USE_LOCALSTACK}
      LOCALSTACK_HOST: !Env ${BACKEND_HOST}
      AWS_DEFAULT_REGION: us-west-2
      STAGING_BUCKET: !Env ${STAGING_BUCKET}
      TEXT_LOGGER: !Env ${TEXT_LOGGER}
      BACKEND_HOST: !Env ${BACKEND_HOST}
      EDL_USERNAME: !Env ${EDL_USERNAME}
      EDL_PASSWORD: !Env ${EDL_PASSWORD}
      OAUTH_UID: !Env ${OAUTH_UID}
      OAUTH_PASSWORD: !Env ${OAUTH_PASSWORD}
      OAUTH_HOST: !Env ${OAUTH_HOST}
      OAUTH_CLIENT_ID: !Env ${OAUTH_CLIENT_ID}
      OAUTH_REDIRECT_URI: !Env ${OAUTH_REDIRECT_URI}
      FALLBACK_AUTHN_ENABLED: !Env ${FALLBACK_AUTHN_ENABLED}

https://cmr.earthdata.nasa.gov:
  - name: asfdataservices/gdal-subsetter
    data_operation_version: '0.9.0'
    type:
      <<: *default-argo-config
      params:
        <<: *default-argo-params
        template: asf-gdal-subsetter
        image: !Env ${ASF_GDAL_SUBSETTER_IMAGE}
        image_pull_policy: !Env ${ASF_GDAL_SUBSETTER_IMAGE_PULL_POLICY}
        parallelism: !Env ${ASF_GDAL_SUBSETTER_PARALLELISM}
        env:
          <<: *default-argo-env
          STAGING_PATH: public/asfdataservices/gdal-subsetter
    collections:
      - C1595422627-ASF
      - C1214354031-ASF
      - C1808440897-ASF
    capabilities:
      subsetting:
        bbox: true
        variable: true
        multiple_variable: true
      output_formats:
        - image/tiff
        - image/png
        - image/gif
      reprojection: true

  - name: harmony/netcdf-to-zarr
    data_operation_version: '0.9.0'
    type:
      <<: *default-argo-config
      params:
        <<: *default-argo-params
        template: harmony-netcdf-to-zarr
        image: !Env ${HARMONY_NETCDF_TO_ZARR_IMAGE}
        image_pull_policy: !Env ${HARMONY_NETCDF_TO_ZARR_IMAGE_PULL_POLICY}
        parallelism: !Env ${HARMONY_NETCDF_TO_ZARR_PARALLELISM}
        env:
          <<: *default-argo-env
          STAGING_PATH: public/harmony/netcdf-to-zarr
    collections:
      - C1940468263-POCLOUD
      - C1938032626-POCLOUD
      - C1940473819-POCLOUD
      - C1940473819-POCLOUD
    maximum_sync_granules: 0
    capabilities:
      subsetting:
        variable: false
      output_formats:
        - application/x-zarr

  - name: harmony/gdal
    data_operation_version: '0.10.0'
    type:
      <<: *default-argo-config
      params:
        <<: *default-argo-params
        template: harmony-gdal
        template_type: chaining
        image: !Env ${HARMONY_GDAL_IMAGE}
        image_pull_policy: !Env ${HARMONY_GDAL_IMAGE_PULL_POLICY}
        parallelism: !Env ${HARMONY_GDAL_PARALLELISM}
        env:
          <<: *default-argo-env
          STAGING_PATH: public/harmony/gdal
    collections:
      - C1756916832-XYZ_PROV
    capabilities:
      subsetting:
        bbox: true
        variable: true
        multiple_variable: true
      output_formats:
        - image/tiff
        - image/png
        - image/gif
      reprojection: true

  - name: podaac/l2-subsetter
    data_operation_version: '0.9.0'
    type:
      <<: *default-argo-config
      params:
        <<: *default-argo-params
        template: podaac-l2-subsetter
        template_type: chaining
        image: !Env ${PODAAC_L2_SUBSETTER_IMAGE}
        image_pull_policy: !Env ${PODAAC_L2_SUBSETTER_IMAGE_PULL_POLICY}
        parallelism: !Env ${PODAAC_L2_SUBSETTER_PARALLELISM}
        env:
          <<: *default-argo-env
          STAGING_PATH: public/podaac/l2-subsetter
    collections:
      - C1940473819-POCLOUD
      - C1940475563-POCLOUD
      - C1940466008-POCLOUD
    capabilities:
      subsetting:
        bbox: true
        variable: true
      output_formats:
        - application/netcdf # Incorrect mime-type, remove when no longer needed
        - application/x-netcdf4

https://cmr.uat.earthdata.nasa.gov:

  - name: asfdataservices/gdal-subsetter
    data_operation_version: '0.9.0'
    type:
      <<: *default-argo-config
      params:
        <<: *default-argo-params
        template: asf-gdal-subsetter
        image: !Env ${ASF_GDAL_SUBSETTER_IMAGE}
        image_pull_policy: !Env ${ASF_GDAL_SUBSETTER_IMAGE_PULL_POLICY}
        parallelism: !Env ${ASF_GDAL_SUBSETTER_PARALLELISM}
        env:
          <<: *default-argo-env
          STAGING_PATH: public/asfdataservices/gdal-subsetter
    collections:
      - C1225776654-ASF
      - C1207038647-ASF
      - C1233629671-ASF
    capabilities:
      subsetting:
        bbox: true
        variable: true
        multiple_variable: true
      output_formats:
        - image/tiff
        - image/png
        - image/gif
      reprojection: true

  - name: harmony/gdal
<<<<<<< HEAD
    data_operation_version: '0.10.0'
=======
    data_operation_version: '0.9.0'
    batch_size: 10
>>>>>>> bf02f88c
    type:
      <<: *default-argo-config
      params:
        <<: *default-argo-params
        template: harmony-gdal
        template_type: chaining
        image: !Env ${HARMONY_GDAL_IMAGE}
        image_pull_policy: !Env ${HARMONY_GDAL_IMAGE_PULL_POLICY}
        parallelism: !Env ${HARMONY_GDAL_PARALLELISM}
        env:
          <<: *default-argo-env
          STAGING_PATH: public/harmony/gdal
    collections:
      - C1233800302-EEDTEST
      - C1234088182-EEDTEST
    capabilities:
      subsetting:
        bbox: true
        variable: true
        multiple_variable: true
      output_formats:
        - image/tiff
        - image/png
        - image/gif
      reprojection: true

  - name: podaac/l2-subsetter
    data_operation_version: '0.9.0'
    type:
      <<: *default-argo-config
      params:
        <<: *default-argo-params
        template: podaac-l2-subsetter
        template_type: chaining
        image: !Env ${PODAAC_L2_SUBSETTER_IMAGE}
        image_pull_policy: !Env ${PODAAC_L2_SUBSETTER_IMAGE_PULL_POLICY}
        parallelism: !Env ${PODAAC_L2_SUBSETTER_PARALLELISM}
        env:
          <<: *default-argo-env
          STAGING_PATH: public/podaac/l2-subsetter
    collections:
      - C1234208436-POCLOUD
      - C1234208437-POCLOUD
      - C1234208438-POCLOUD
      - C1234724470-POCLOUD
      - C1234724471-POCLOUD
      - C1234071416-POCLOUD
    capabilities:
      subsetting:
        bbox: true
        variable: true
      output_formats:
        - application/netcdf # Incorrect mime-type, remove when no longer needed
        - application/x-netcdf4

  - name: ds/swot-reproject
    data_operation_version: '0.9.0'
    batch_size: 1
    type:
      <<: *default-argo-config
      params:
        <<: *default-argo-params
        template: swot-reproject
        template_type: chaining
        image: !Env ${SWOT_REPROJECT_IMAGE}
        image_pull_policy: !Env ${SWOT_REPROJECT_IMAGE_PULL_POLICY}
        parallelism: !Env ${SWOT_REPROJECT_PARALLELISM}
        env:
          <<: *default-argo-env
          STAGING_PATH: public/sds/swot-reproject
    collections:
      - C1233860183-EEDTEST
      - C1233800302-EEDTEST
      - C1221286860-NSIDC_TS1
      - C1226288788-EDF_DEV07
      - C1233147317-EEDTEST
      - C1233147319-EEDTEST
      - C1234724470-POCLOUD
    capabilities:
      subsetting:
        bbox: false
        variable: false
      output_formats:
        - image/tiff
        - image/png
        - image/gif
        - application/netcdf # Incorrect mime-type, remove when no longer needed
        - application/x-netcdf4
      reprojection: true

  - name: sds/variable-subsetter
    data_operation_version: '0.9.0'
    type:
      <<: *default-argo-config
      params:
        <<: *default-argo-params
        template: var-subsetter
        image: !Env ${VAR_SUBSETTER_IMAGE}
        image_pull_policy: !Env ${VAR_SUBSETTER_IMAGE_PULL_POLICY}
        parallelism: !Env ${VAR_SUBSETTER_PARALLELISM}
        env:
          <<: *default-argo-env
          STAGING_PATH: public/sds/variable-subsetter
    data_url_pattern: 'opendap' # look for the string literal "opendap" in the data URL
    collections:
      - C1234714691-EEDTEST  # ATL03
      - C1234714698-EEDTEST  # ATL08
    capabilities:
      subsetting:
        variable: true
      output_formats:
        - application/netcdf # Incorrect mime-type, remove when no longer needed
        - application/x-netcdf4

  # This is an example service and backend from example/http-backend.js mounted by
  # the frontend callback server.
  # EOSS Example: curl -Lnbj 'http://localhost:3000/C1104-PVC_TS2/eoss/0.2.0/items/G1216319051-PVC_TS2'
  - name: harmony/example
    data_operation_version: '0.10.0'
    enabled: !Env ${EXAMPLE_SERVICES}
    type:
      name: http
      params:
        url: http://localhost:4000/example/harmony
    collections:
      # AMSR-E/Aqua L2B Global Swath Ocean Products derived from Wentz Algorithm V086
      # Good example, being in UAT, global, many public non-global granules,
      # and not yet on the services roadmap.
      - C1104-PVC_TS2
    capabilities:
      subsetting:
        variable: true
        bbox: true
      output_formats:
        - image/tiff
      reprojection: true

  # This is an example service and backend from example/http-backend.js mounted by
  # the frontend callback server.
  - name: harmony/chaining-example
    data_operation_version: '0.9.0'
    batch_size: 2000
    type:
      name: argo
      params:
        # Minimal parameters for current partial chaining implementation
        image: harmony/query-cmr:latest
        template_type: chaining
        argo_url: !Env ${ARGO_URL}
        namespace: argo
        env:
          <<: *default-argo-env
          LOCALSTACK_HOST: !Env ${BACKEND_HOST}
    collections:
      # AMSR-E/Aqua L2A Global Swath Spatially-Resampled Brightness Temperatures (Tb) V086
      # Good example, being in UAT, global, many public non-global granules,
      # and not yet on the services roadmap.
      - C1096-PVC_TS2
    capabilities:
      subsetting:
        variable: true
        bbox: true
      output_formats:
        - image/tiff
      reprojection: true

  # PO.DAAC Shapefiles
  - name: podaac/ps3
    data_operation_version: '0.9.0'
    type:
      <<: *default-argo-config
      params:
        <<: *default-argo-params
        template: podaac-ps3
        image: !Env ${PODAAC_PS3_IMAGE}
        image_pull_policy: !Env ${PODAAC_PS3_IMAGE_PULL_POLICY}
        parallelism: !Env ${PODAAC_PS3_PARALLELISM}
        env:
          <<: *default-argo-env
          STAGING_PATH: public/podaac/ps3
    collections:
      - C1234530532-EEDTEST
      - C1234530533-EEDTEST
    capabilities:
      subsetting:
        shape: true
        variable: false
      output_formats:
        - application/shapefile+zip

  # PO.DAAC NetCDF to COG
  - name: podaac/netcdf-converter
    data_operation_version: '0.9.0'
    type:
      <<: *default-argo-config
      params:
        <<: *default-argo-params
        template: podaac-netcdf-converter
        image: !Env ${PODAAC_NETCDF_CONVERTER_IMAGE}
        image_pull_policy: !Env ${PODAAC_NETCDF_CONVERTER_IMAGE_PULL_POLICY}
        parallelism: !Env ${PODAAC_NETCDF_CONVERTER_PARALLELISM}
        env:
          <<: *default-argo-env
          STAGING_PATH: public/podaac/netcdf-converter
    collections:
      - C1234410736-POCLOUD
    maximum_sync_granules: 0
    capabilities:
      subsetting:
        shape: false
        variable: false
      output_formats:
        - image/tiff

  - name: harmony/netcdf-to-zarr
    data_operation_version: '0.10.0'
    type:
      <<: *default-argo-config
      params:
        <<: *default-argo-params
        template: harmony-netcdf-to-zarr
        template_type: chaining
        image: !Env ${HARMONY_NETCDF_TO_ZARR_IMAGE}
        image_pull_policy: !Env ${HARMONY_NETCDF_TO_ZARR_IMAGE_PULL_POLICY}
        parallelism: !Env ${HARMONY_NETCDF_TO_ZARR_PARALLELISM}
        env:
          <<: *default-argo-env
          STAGING_PATH: public/harmony/netcdf-to-zarr
    collections:
      - C1234088182-EEDTEST
      - C1233800302-EEDTEST
      - C1233860183-EEDTEST
      - C1234410736-POCLOUD
      - C1234082763-POCLOUD
      - C1234071416-POCLOUD
      - C1234208437-POCLOUD
      - C1234208436-POCLOUD
      - C1234208438-POCLOUD
      - C1234724470-POCLOUD
      - C1234724471-POCLOUD
    maximum_sync_granules: 0
    capabilities:
      subsetting:
        variable: false
      output_formats:
        - application/x-zarr
    
  # CHAINED SERVICES BELOW HERE
  - name: harmony/podaac-l2-subsetter-netcdf-to-zarr
    data_operation_version: '0.9.0'
    type:
      <<: *default-argo-config
      params:
        <<: *default-argo-params
        template: podaac-l2-subsetter-netcdf-to-zarr
        template_type: chaining
        image: !Env ${HARMONY_NETCDF_TO_ZARR_IMAGE}
        image_pull_policy: !Env ${HARMONY_NETCDF_TO_ZARR_IMAGE_PULL_POLICY}
        parallelism: !Env ${HARMONY_NETCDF_TO_ZARR_PARALLELISM}
        env:
          <<: *default-argo-env
          STAGING_PATH: public/harmony/podaac-l2-subsetter-netcdf-to-zarr
    maximum_sync_granules: 0
    collections:
      - C1234208436-POCLOUD
      - C1234208437-POCLOUD
      - C1234208438-POCLOUD
      - C1234724470-POCLOUD
      - C1234724471-POCLOUD
      - C1234071416-POCLOUD
    capabilities:
      subsetting:
        bbox: true
        variable: true
      output_formats:
        - application/x-zarr

  - name: harmony/swot-repr-netcdf-to-zarr
    data_operation_version: '0.9.0'
    batch_size: 1
    type:
      <<: *default-argo-config
      params:
        <<: *default-argo-params
        template: swot-reproject-netcdf-to-zarr
        template_type: chaining
        image: !Env ${HARMONY_NETCDF_TO_ZARR_IMAGE}
        image_pull_policy: !Env ${HARMONY_NETCDF_TO_ZARR_IMAGE_PULL_POLICY}
        parallelism: !Env ${HARMONY_NETCDF_TO_ZARR_PARALLELISM}
        env:
          <<: *default-argo-env
          STAGING_PATH: public/harmony/swot-repr-netcdf-to-zarr
    collections:
      - C1233860183-EEDTEST
      - C1233800302-EEDTEST
      - C1234724470-POCLOUD
    maximum_sync_granules: 0
    capabilities:
      subsetting:
        bbox: false
        variable: false
      output_formats:
        - image/tiff
        - image/png
        - image/gif
        - application/netcdf # Incorrect mime-type, remove when no longer needed
        - application/x-netcdf4
        - application/x-zarr
      reprojection: true<|MERGE_RESOLUTION|>--- conflicted
+++ resolved
@@ -161,12 +161,8 @@
       reprojection: true
 
   - name: harmony/gdal
-<<<<<<< HEAD
     data_operation_version: '0.10.0'
-=======
-    data_operation_version: '0.9.0'
     batch_size: 10
->>>>>>> bf02f88c
     type:
       <<: *default-argo-config
       params:
