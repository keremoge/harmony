version: '3.6'

<<<<<<< HEAD
x-service: &default-service
  restart: unless-stopped
  depends_on:
    - localstack
  environment: &default-environment
    USE_LOCALSTACK: ${USE_LOCALSTACK}
    LOCALSTACK_HOST: localstack
    AWS_DEFAULT_REGION: us-west-2
    EDL_USERNAME: ${EDL_USERNAME}
    EDL_PASSWORD: ${EDL_PASSWORD}
    STAGING_BUCKET: ${STAGING_BUCKET}
    TEXT_LOGGER: ${TEXT_LOGGER}
    LOCALSTACK_HOSTNAME: localhost

=======
>>>>>>> c04f55e6
services:
  localstack:
    container_name: localstack
    image: localstack/localstack:0.11.1
    ports:
      - "4566:4566"
      - "4572:4572"
      - "4592:4592"
      - "8080:8080"
    environment:
      LOCALSTACK_SERVICES: s3,sts
      LOCALSTACK_DEBUG: 1
    volumes:
      - ./tmp/localstack:/docker-entrypoint-initaws.d<|MERGE_RESOLUTION|>--- conflicted
+++ resolved
@@ -1,22 +1,5 @@
 version: '3.6'
 
-<<<<<<< HEAD
-x-service: &default-service
-  restart: unless-stopped
-  depends_on:
-    - localstack
-  environment: &default-environment
-    USE_LOCALSTACK: ${USE_LOCALSTACK}
-    LOCALSTACK_HOST: localstack
-    AWS_DEFAULT_REGION: us-west-2
-    EDL_USERNAME: ${EDL_USERNAME}
-    EDL_PASSWORD: ${EDL_PASSWORD}
-    STAGING_BUCKET: ${STAGING_BUCKET}
-    TEXT_LOGGER: ${TEXT_LOGGER}
-    LOCALSTACK_HOSTNAME: localhost
-
-=======
->>>>>>> c04f55e6
 services:
   localstack:
     container_name: localstack
