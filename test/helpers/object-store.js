--- conflicted
+++ resolved
@@ -10,22 +10,10 @@
 // Patches mock-aws-s3's mock so that the result of "upload" has an "on" method
 const S3MockPrototype = Object.getPrototypeOf(new mockAws.S3());
 const originalUpload = S3MockPrototype.upload;
-<<<<<<< HEAD
-S3MockPrototype.upload = function (params, options, callback) {
-  const myCallback = callback;
-  // if (typeof callback !== 'function') {
-  //   myCallback = () => {};
-  // }
-  const result = originalUpload.call(this, params, options, myCallback);
-  return {
-    on: () => {},
-    send: originalUpload.send,
-=======
 S3MockPrototype.upload = function (...args) {
   const result = originalUpload.call(this, ...args);
   return {
     on: () => {},
->>>>>>> 1d6e2af1
     ...result,
   };
 };
